/*
 * Copyright 2015 Google Inc. All Rights Reserved.
 *
 * Licensed under the Apache License, Version 2.0 (the "License");
 * you may not use this file except in compliance with the License.
 * You may obtain a copy of the License at
 *
 *       http://www.apache.org/licenses/LICENSE-2.0
 *
 * Unless required by applicable law or agreed to in writing, software
 * distributed under the License is distributed on an "AS IS" BASIS,
 * WITHOUT WARRANTIES OR CONDITIONS OF ANY KIND, either express or implied.
 * See the License for the specific language governing permissions and
 * limitations under the License.
 */

package com.google.gcloud.datastore;

import static org.junit.Assert.assertEquals;
import static org.junit.Assert.assertFalse;
import static org.junit.Assert.assertTrue;

import com.google.common.collect.ImmutableList;

import org.junit.Test;

import java.util.List;

public class ListValueTest {

<<<<<<< HEAD
  private static final List<? extends Value<?>> CONTENT = ImmutableList.of(NullValue.of(), StringValue.of("foo"));
=======
  private static final List<Value<?>> CONTENT =
      ImmutableList.of(NullValue.of(), StringValue.of("foo"));
>>>>>>> 44a1533d

  @Test
  public void testToBuilder() throws Exception {
    ListValue value = ListValue.of(CONTENT);
    assertEquals(value, value.toBuilder().build());
  }

  @SuppressWarnings("deprecation")
  @Test
  public void testOf() throws Exception {
    ListValue value = ListValue.of(CONTENT);
    assertEquals(CONTENT, value.get());
    assertFalse(value.excludeFromIndexes());
  }

  @SuppressWarnings("deprecation")
  @Test
  public void testBuilder() throws Exception {
    ListValue.Builder builder = ListValue.builder().set(CONTENT);
    ListValue value = builder.meaning(1).excludeFromIndexes(true).build();
    assertEquals(CONTENT, value.get());
    assertEquals(1, value.meaning());
    assertTrue(value.excludeFromIndexes());

    builder = ListValue.builder();
    for (Value<?> v : CONTENT) {
      builder.addValue(v);
    }
    assertEquals(CONTENT, builder.build().get());
  }
}<|MERGE_RESOLUTION|>--- conflicted
+++ resolved
@@ -28,12 +28,8 @@
 
 public class ListValueTest {
 
-<<<<<<< HEAD
-  private static final List<? extends Value<?>> CONTENT = ImmutableList.of(NullValue.of(), StringValue.of("foo"));
-=======
   private static final List<Value<?>> CONTENT =
       ImmutableList.of(NullValue.of(), StringValue.of("foo"));
->>>>>>> 44a1533d
 
   @Test
   public void testToBuilder() throws Exception {
